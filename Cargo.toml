[package]
name = "subconverter"
<<<<<<< HEAD
version = "0.2.13-beta.dev.f7b7f93"
=======
version = "0.2.19"
>>>>>>> 016fa012
edition = "2021"
description = "A more powerful utility to convert between proxy subscription format"
license = "GPL-3.0+"

[lib]
crate-type = ["cdylib", "rlib"]

[features]
default = []
js_runtime = ["quickjs"]
vendored-openssl = ["openssl/vendored"]
web-api = ["actix-web"]


[[bin]]
name = "subconverter"
required-features = ["web-api"]

[dependencies]
base64 = "0.22.1"
configparser = "3.1.0"
lazy_static = "1.5.0"
log = "0.4.21"
regex = { version = "1.10.4", features = ["unicode-perl"] }
serde = { version = "1.0.197", features = ["derive"] }
serde_json = "1.0.135"
toml = "0.8.14"
url = "2.5.4"
urlencoding = "2.1.3"
linked-hash-map = "0.5.6"
uuid = "1.6"
actix-web = { version = "4.10.2", optional = true }
once_cell = "1.21.1"
env_logger = "0.11.8"
serde_ini = "0.2.0"
serde_yaml = "0.9.34"
quickjs = { version = "0.1.0", optional = true }
md-5 = "0.10.6"
clap = { version = "4.5.35", features = ["derive"] }
openssl = { version = "0.10", optional = true }
minijinja = "2.9.0"
bitflags = "2.9.0"
futures = "0.3.31"
thiserror = "2.0.12"
serde_bytes = "0.11.17"
anyhow = "1.0.97"
case_insensitive_string = "0.2.9"

# Re-add WASM-specific dependencies
[target.'cfg(target_arch = "wasm32")'.dependencies]
console_error_panic_hook = "0.1.7"
wasm-bindgen = "0.2"
wasm-bindgen-futures = "0.4"
serde-wasm-bindgen = "0.6.5"
tokio = { version = "1.43.0", features = ["rt", "sync", "io-util"] }
js-sys = "0.3"
web-sys = { version = "0.3", features = [
    "Headers",
    "Request",
    "RequestInit",
    "RequestMode",
    "Response",
    "Window",
    "console",
    "Storage",
] }
console_log = "1.0"

[target.'cfg(not(target_arch = "wasm32"))'.dependencies]
tokio = { version = "1.43.0", features = ["rt", "fs", "sync", "io-util"] }
reqwest = { version = "0.12.12", features = [
    "json",
    "blocking",
    "gzip",
    "brotli",
    "rustls-tls",
], default-features = false }

[dev-dependencies]
tempfile = "3.10.1"
actix-web = "4.10.2"

[target.'cfg(windows)'.dependencies]
winapi = { version = "0.3.9", features = ["winreg", "winerror", "minwindef"] }<|MERGE_RESOLUTION|>--- conflicted
+++ resolved
@@ -1,10 +1,6 @@
 [package]
 name = "subconverter"
-<<<<<<< HEAD
-version = "0.2.13-beta.dev.f7b7f93"
-=======
 version = "0.2.19"
->>>>>>> 016fa012
 edition = "2021"
 description = "A more powerful utility to convert between proxy subscription format"
 license = "GPL-3.0+"
